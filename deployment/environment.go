--- conflicted
+++ resolved
@@ -98,40 +98,6 @@
 	}
 }
 
-<<<<<<< HEAD
-// NewCLDFEnvironment creates a new environment.
-// todo: delete this once all consumer are moved to NewEnvironment
-func NewCLDFEnvironment(
-	name string,
-	logger logger.Logger,
-	existingAddrs AddressBook,
-	dataStore datastore.DataStore,
-	chains map[uint64]cldf_evm.Chain,
-	solChains map[uint64]cldf_solana.Chain,
-	aptosChains map[uint64]cldf_aptos.Chain,
-	nodeIDs []string,
-	offchain OffchainClient,
-	ctx func() context.Context,
-	secrets OCRSecrets,
-	blockChains chain.BlockChains,
-) *Environment {
-	return &Environment{
-		Name:              name,
-		Logger:            logger,
-		ExistingAddresses: existingAddrs,
-		DataStore:         dataStore,
-		NodeIDs:           nodeIDs,
-		Offchain:          offchain,
-		GetContext:        ctx,
-		OCRSecrets:        secrets,
-		// default to memory reporter as that is the only reporter available for now
-		OperationsBundle: operations.NewBundle(ctx, logger, operations.NewMemoryReporter()),
-		BlockChains:      blockChains,
-	}
-}
-
-=======
->>>>>>> dd8f1144
 // Clone creates a copy of the environment with a new reference to the address book.
 func (e Environment) Clone() Environment {
 	ab := NewMemoryAddressBook()
