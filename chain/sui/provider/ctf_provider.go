--- conflicted
+++ resolved
@@ -163,17 +163,6 @@
 	}
 
 	result, err := retry.DoWithData(func() (containerResult, error) {
-<<<<<<< HEAD
-		input := &blockchain.Input{
-			Image:     "", // filled out by defaultSui function
-			Type:      blockchain.TypeSui,
-			ChainID:   chainID,
-			PublicKey: address,
-=======
-		ports := freeport.GetN(p.t, 2)
-		port := ports[0]
-		faucetPort := ports[1]
-
 		image := ""
 		if p.config.Image != nil {
 			image = *p.config.Image
@@ -185,18 +174,12 @@
 			Type:          blockchain.TypeSui,
 			ChainID:       chainID,
 			PublicKey:     address,
-			Port:          strconv.Itoa(port),
-			FaucetPort:    strconv.Itoa(faucetPort),
->>>>>>> 11daf8de
 		}
 
 		output, rerr := blockchain.NewBlockchainNetwork(input)
 		if rerr != nil {
-<<<<<<< HEAD
-=======
 			// Return the ports to freeport to avoid leaking them during retries
-			freeport.Return([]int{port, faucetPort})
->>>>>>> 11daf8de
+
 			return containerResult{}, rerr
 		}
 
