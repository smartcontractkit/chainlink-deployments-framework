package provider

import (
	"sync"
	"testing"

	"github.com/fbsobreira/gotron-sdk/pkg/address"
	chain_selectors "github.com/smartcontractkit/chain-selectors"
	chainsel "github.com/smartcontractkit/chain-selectors"
	"github.com/stretchr/testify/assert"
	"github.com/stretchr/testify/require"

	"github.com/smartcontractkit/chainlink-deployments-framework/chain/tron"
	"github.com/smartcontractkit/chainlink-deployments-framework/chain/tron/provider/testdata"
)

func TestCTFChainProviderConfig_validate(t *testing.T) {
	t.Parallel()

	tests := []struct {
		name        string
		config      CTFChainProviderConfig
		expectedErr string
	}{
		{
			name:        "empty config",
			config:      CTFChainProviderConfig{},
			expectedErr: "deployer signer generator is required",
		},
		{
			name: "missing sync.Once",
			config: func() CTFChainProviderConfig {
				signerGen, err := SignerGenCTFDefault()
				require.NoError(t, err)

				return CTFChainProviderConfig{
					DeployerSignerGen: signerGen,
				}
			}(),
			expectedErr: "sync.Once instance is required",
		},
		{
			name: "valid config",
			config: func() CTFChainProviderConfig {
				signerGen, err := SignerGenCTFDefault()
				require.NoError(t, err)

				return CTFChainProviderConfig{
					DeployerSignerGen: signerGen,
					Once:              &sync.Once{},
				}
			}(),
			expectedErr: "",
		},
	}

	for _, tt := range tests {
		t.Run(tt.name, func(t *testing.T) {
			t.Parallel()
			err := tt.config.validate()
			if tt.expectedErr == "" {
				require.NoError(t, err)
			} else {
				require.Error(t, err)
				require.Contains(t, err.Error(), tt.expectedErr)
			}
		})
	}
}

func TestNewCTFChainProvider(t *testing.T) {
	t.Parallel()

	signerGen, err := SignerGenCTFDefault()
	require.NoError(t, err)

	config := CTFChainProviderConfig{
		DeployerSignerGen: signerGen,
		Once:              &sync.Once{},
	}

	provider := NewCTFChainProvider(123456, config)
	require.NotNil(t, provider)
	require.Equal(t, uint64(123456), provider.selector)
	require.Equal(t, config, provider.config)
	require.Nil(t, provider.chain)
}

func TestCTFChainProvider_Initialize(t *testing.T) {
	t.Parallel()

	tests := []struct {
		name         string
		giveSelector uint64
		giveConfig   CTFChainProviderConfig
		wantErr      string
	}{
		{
			name:         "valid initialization",
			giveSelector: chainsel.TRON_TESTNET_NILE.Selector,
			giveConfig: func() CTFChainProviderConfig {
				signerGen, err := SignerGenCTFDefault()
				require.NoError(t, err)

				return CTFChainProviderConfig{
					DeployerSignerGen: signerGen,
					Once:              &sync.Once{},
				}
			}(),
		},
		{
			name:         "fails config validation",
			giveSelector: chainsel.TRON_TESTNET_NILE.Selector,
			giveConfig: CTFChainProviderConfig{
				Once: &sync.Once{},
			},
			wantErr: "deployer signer generator is required",
		},
		{
			name:         "missing sync.Once",
			giveSelector: chainsel.TRON_TESTNET_NILE.Selector,
			giveConfig: func() CTFChainProviderConfig {
				signerGen, err := SignerGenCTFDefault()
				require.NoError(t, err)

				return CTFChainProviderConfig{
					DeployerSignerGen: signerGen,
				}
			}(),
			wantErr: "sync.Once instance is required",
		},
		{
			name:         "chain id not found for selector",
			giveSelector: 999999, // Invalid selector
			giveConfig: func() CTFChainProviderConfig {
				signerGen, err := SignerGenCTFDefault()
				require.NoError(t, err)

				return CTFChainProviderConfig{
					DeployerSignerGen: signerGen,
					Once:              &sync.Once{},
				}
			}(),
			wantErr: "failed to get chain ID from selector 999999",
		},
	}

	for _, tt := range tests {
		t.Run(tt.name, func(t *testing.T) {
			t.Parallel()

			p := NewCTFChainProvider(tt.giveSelector, tt.giveConfig)

			got, err := p.Initialize(t.Context())
			if tt.wantErr != "" {
				require.ErrorContains(t, err, tt.wantErr)
			} else {
				require.NoError(t, err)
				require.NotNil(t, p.chain)

				// Check that the chain is of type tron.Chain and has the expected fields
				gotChain, ok := got.(tron.Chain)
				require.True(t, ok, "expected got to be of type tron.Chain")
				require.Equal(t, tt.giveSelector, gotChain.Selector)
				require.NotEmpty(t, gotChain.Client)
				require.NotEmpty(t, gotChain.SignHash)
				require.NotEmpty(t, gotChain.Address)
				require.NotEmpty(t, gotChain.URL)
				require.NotEmpty(t, gotChain.SendAndConfirm)
				require.NotEmpty(t, gotChain.DeployContractAndConfirm)
				require.NotEmpty(t, gotChain.TriggerContractAndConfirm)

				assert.Contains(t, gotChain.Client.FullNodeClient().BaseURL, "/wallet")
				assert.Contains(t, gotChain.Client.SolidityClient().BaseURL, "/walletsolidity")
			}
		})
	}
}

<<<<<<< HEAD
func TestCTFChainProvider_ContainerStartup(t *testing.T) {
	t.Parallel()

	signerGen, err := SignerGenCTFDefault()
	require.NoError(t, err)

	config := CTFChainProviderConfig{
		DeployerSignerGen: signerGen,
		Once:              &sync.Once{},
	}

	provider := NewCTFChainProvider(chain_selectors.TRON_TESTNET_NILE.Selector, config)

	chainID, err := chainsel.GetChainIDFromSelector(chainsel.TRON_MAINNET.Selector)
	require.NoError(t, err)
	fullNodeURL, solidityNodeURL, err := provider.startContainer(context.Background(), chainID)
	require.NoError(t, err)
	require.NotEmpty(t, fullNodeURL)
	require.NotEmpty(t, solidityNodeURL)
	require.Contains(t, fullNodeURL, "/wallet")
	require.Contains(t, solidityNodeURL, "/walletsolidity")
}

=======
>>>>>>> c2417566
func TestCTFProvider_SendAndConfirmTx_And_CheckContractDeployed(t *testing.T) {
	t.Parallel()

	signerGen, err := SignerGenCTFDefault()
	require.NoError(t, err)

	config := CTFChainProviderConfig{
		DeployerSignerGen: signerGen,
		Once:              &sync.Once{},
	}

	chainSelector := chainsel.TRON_TESTNET_NILE.Selector

	// Create and initialize the CTF provider
<<<<<<< HEAD
	ctfProvider := NewCTFChainProvider(chainSelector, config)
	chainInstance, err := ctfProvider.Initialize(context.Background())
=======
	ctfProvider := NewCTFChainProvider(t, chainSelector, config)
	chainInstance, err := ctfProvider.Initialize(t.Context())
>>>>>>> c2417566
	require.NoError(t, err, "Failed to initialize CTF provider")

	// Extract the TRON chain from the interface
	tronChain, ok := chainInstance.(tron.Chain)
	require.True(t, ok, "Expected TRON chain instance")

	t.Logf("TRON CTF chain initialized: chainURL=%s, selector=%d", tronChain.URL, tronChain.Selector)

	//nolint:paralleltest // this subtest shares a local Tron node and must not run in parallel
	t.Run("SendTrxWithSendAndConfirm", func(t *testing.T) {
		// Generate a random receiver address
		receiverAddress, err := address.Base58ToAddress("TQtWBxe8wNAcio3evcfwMAqsdFzykpi6e7")
		require.NoError(t, err, "Failed to generate receiver address")

		t.Logf("Generated receiver address: receiver=%s", receiverAddress.String())

		// Query receiver balance before transfer
		beforeAccount, err := tronChain.Client.GetAccount(receiverAddress)
		require.NoError(t, err, "Failed to fetch receiver account before transfer")
		beforeBalance := beforeAccount.Balance
		t.Logf("Receiver balance before transfer: before balance=%d", beforeBalance)

		// Amount to transfer (1 TRX = 1_000_000 SUN)
		const amount int64 = 1_000_000 // 1 TRX

		// Create transfer transaction
		tx, err := tronChain.Client.Transfer(tronChain.Address, receiverAddress, amount)
		require.NoError(t, err, "Failed to create transfer transaction")

		// Send and confirm transaction with default options
		confirmRetryOptions := tron.DefaultConfirmRetryOptions()
		txInfo, err := tronChain.SendAndConfirm(t.Context(), tx, confirmRetryOptions)
		require.NoError(t, err, "Failed to send and confirm TRX transfer")

		t.Logf("Transfer transaction ID: txID=%s", txInfo.ID)
		t.Logf("Transfer transaction receipt: receipt=%+v", txInfo.Receipt)

		// Query receiver balance after transfer
		afterAccount, err := tronChain.Client.GetAccount(receiverAddress)
		require.NoError(t, err, "Failed to fetch receiver account after transfer")
		afterBalance := afterAccount.Balance
		t.Logf("Receiver balance after transfer: after balance=%d", afterBalance)

		// Assert balance increased by expected amount
		expectedBalance := beforeBalance + amount
		require.GreaterOrEqual(t, afterBalance, expectedBalance, "Receiver balance should have increased by the transferred amount")
	})

	//nolint:paralleltest // this subtest shares a local Tron node and must not run in parallel
	t.Run("DeployAndTriggerLinkContract", func(t *testing.T) {
		// Set deploy options, including custom fee limit for local deployment
		deployOptions := tron.DefaultDeployOptions()
		deployOptions.FeeLimit = 1_000_000_000

		// Deploy the LinkToken contract and wait for confirmation
		contractAddress, txInfo, err := tronChain.DeployContractAndConfirm(
			t.Context(), "LinkToken", testdata.LinkTokenMetaDataABI, testdata.LinkTokenMetaDataBIN, nil, deployOptions)
		require.NoError(t, err, "Failed to deploy contract")

		// Log deployed contract address and deployment transaction details
		t.Logf("Deployed contract: contract address=%s", contractAddress.String())
		t.Logf("Deploy transaction ID: transaction id=%s", txInfo.ID)
		t.Logf("Deploy transaction result: receipt=%+v", txInfo.Receipt)

		// Log the address used to deploy contracts (chain address)
		t.Logf("Using chain address: chain address=%s", tronChain.Address.String())

		// Generate a random minter address
		minterAddress, err := address.Base58ToAddress("TQtWBxe8wNAcio3evcfwMAqsdFzykpi6e7")
		require.NoError(t, err, "Failed to generate minter address")

		// Check the minter role status before granting it
		beforeMinterResp, err := tronChain.Client.TriggerConstantContract(
			tronChain.Address, contractAddress, "isMinter(address)", []interface{}{"address", minterAddress})
		require.NoError(t, err, "Failed to check if minter is set before granting role")
		t.Logf("Before minter response: response=%+v", beforeMinterResp)

		// Assert minter role is initially false (not granted)
		require.Equal(t,
			"0000000000000000000000000000000000000000000000000000000000000000",
			beforeMinterResp.ConstantResult[0],
			"Minter should be set to false",
		)

		triggerOptions := tron.DefaultTriggerOptions()

		// Grant the minter role to the specified minter address and wait for confirmation
		grantMintResp, err := tronChain.TriggerContractAndConfirm(
			t.Context(), contractAddress, "grantMintRole(address)", []interface{}{"address", minterAddress}, triggerOptions)
		require.NoError(t, err, "Failed to grant mint role")

		// Log the transaction details for granting mint role
		t.Logf("Grant mint transaction ID: transaction id=%s", grantMintResp.ID)
		t.Logf("Grant mint transaction result: receipt=%+v", grantMintResp.Receipt)

		// Check the minter role status after granting it
		afterMinterResp, err := tronChain.Client.TriggerConstantContract(
			tronChain.Address, contractAddress, "isMinter(address)", []interface{}{"address", minterAddress})
		require.NoError(t, err, "Failed to check if minter is set after granting role")
		t.Logf("After minter response: response=%+v", afterMinterResp)

		// Assert minter role is now true (successfully granted)
		require.Equal(t,
			"0000000000000000000000000000000000000000000000000000000000000001",
			afterMinterResp.ConstantResult[0],
			"Minter should be set to true",
		)
	})
}

func Test_CTFChainProvider_Name(t *testing.T) {
	t.Parallel()

	p := CTFChainProvider{}
	assert.Equal(t, "TRON CTF Chain Provider", p.Name())
}

func Test_CTFChainProvider_ChainSelector(t *testing.T) {
	t.Parallel()

	p := CTFChainProvider{selector: chainsel.TRON_MAINNET.Selector}
	assert.Equal(t, chainsel.TRON_MAINNET.Selector, p.ChainSelector())
}

func Test_CTFChainProvider_BlockChain(t *testing.T) {
	t.Parallel()

	chain := &tron.Chain{}

	p := CTFChainProvider{
		chain: chain,
	}

	assert.Equal(t, *chain, p.BlockChain())
}<|MERGE_RESOLUTION|>--- conflicted
+++ resolved
@@ -177,7 +177,6 @@
 	}
 }
 
-<<<<<<< HEAD
 func TestCTFChainProvider_ContainerStartup(t *testing.T) {
 	t.Parallel()
 
@@ -193,7 +192,7 @@
 
 	chainID, err := chainsel.GetChainIDFromSelector(chainsel.TRON_MAINNET.Selector)
 	require.NoError(t, err)
-	fullNodeURL, solidityNodeURL, err := provider.startContainer(context.Background(), chainID)
+	fullNodeURL, solidityNodeURL, err := provider.startContainer(t.Context(), chainID)
 	require.NoError(t, err)
 	require.NotEmpty(t, fullNodeURL)
 	require.NotEmpty(t, solidityNodeURL)
@@ -201,8 +200,6 @@
 	require.Contains(t, solidityNodeURL, "/walletsolidity")
 }
 
-=======
->>>>>>> c2417566
 func TestCTFProvider_SendAndConfirmTx_And_CheckContractDeployed(t *testing.T) {
 	t.Parallel()
 
@@ -217,13 +214,8 @@
 	chainSelector := chainsel.TRON_TESTNET_NILE.Selector
 
 	// Create and initialize the CTF provider
-<<<<<<< HEAD
 	ctfProvider := NewCTFChainProvider(chainSelector, config)
-	chainInstance, err := ctfProvider.Initialize(context.Background())
-=======
-	ctfProvider := NewCTFChainProvider(t, chainSelector, config)
 	chainInstance, err := ctfProvider.Initialize(t.Context())
->>>>>>> c2417566
 	require.NoError(t, err, "Failed to initialize CTF provider")
 
 	// Extract the TRON chain from the interface
