--- conflicted
+++ resolved
@@ -185,11 +185,7 @@
 		Once:              &sync.Once{},
 	}
 
-<<<<<<< HEAD
 	provider := NewCTFChainProvider(chain_selectors.TRON_TESTNET_NILE.Selector, config)
-=======
-	provider := NewCTFChainProvider(t, chainsel.TRON_TESTNET_NILE.Selector, config)
->>>>>>> 6a9e2636
 
 	chainID, err := chainsel.GetChainIDFromSelector(chainsel.TRON_MAINNET.Selector)
 	require.NoError(t, err)
